--- conflicted
+++ resolved
@@ -187,13 +187,9 @@
             self.color_buckets = len(iml_list) - 1
             self.iml_step = None
 
-<<<<<<< HEAD
         # set image rasters
-        # NOTE(fab): alpha raster is set to 255 (fully opaque) for raster
-        # points that have values
-=======
-        # set image rasters (RGB and alpha)
->>>>>>> b77f63f4
+        # NOTE(fab): in write() method of base class, alpha raster is set
+        # to 255 (fully opaque) for raster points that have values
         self.raster_r = numpy.zeros((self.grid.rows, self.grid.columns),
                                     dtype=numpy.int)
         self.raster_g = numpy.zeros_like(self.raster_r)
@@ -202,8 +198,6 @@
     def _normalize(self):
         """ Normalize the raster matrix """
 
-        # NOTE(fab): doing continuous color scale first
-
         # condense desired value range from IML list to interval 0..1
         # (because color map segments are given on the interval 0..1)
         self.raster = (self.raster - self.iml_list[0]) / (
@@ -215,14 +209,6 @@
 
         self.raster_r, self.raster_g, self.raster_b = _rgb_for(
             self.raster, COLORMAP[self.colormap])
-
-<<<<<<< HEAD
-=======
-        # no need to set transparency to 32 here, make image opaque
-        # NOTE(fab): write method of parent class sets transparency 
-        # to 255 if value is present
-        self.alpha_raster[:] = 255
->>>>>>> b77f63f4
 
     def close(self):
         """Make sure the file is flushed, and send exit event"""
