--- conflicted
+++ resolved
@@ -397,14 +397,6 @@
         if self.job.risk_calculation.conditional_loss_poes is not None:
             for poe in self.job.risk_calculation.conditional_loss_poes:
                 loss_map_ids[poe] = models.LossMap.objects.create(
-<<<<<<< HEAD
-                    output=models.Output.objects.create_output(
-                        self.job,
-                        "Loss Map Set with poe %s" % poe,
-                        "loss_map"),
-                    poe=poe).pk
-        return [loss_curve_id, loss_map_ids]
-=======
                     hazard_output_id=hazard_output.id,
                     output=models.Output.objects.create_output(
                         self.job,
@@ -438,7 +430,6 @@
 
         return [loss_curve_id, loss_map_ids,
                 mean_loss_curve_id, quantile_loss_curve_ids]
->>>>>>> 62286cc8
 
 
 def hazard_getter(hazard_getter_name, hazard_id, *args):
