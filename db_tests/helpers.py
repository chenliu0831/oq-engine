--- conflicted
+++ resolved
@@ -148,16 +148,9 @@
         job = job_to_use if job_to_use else self.setup_classic_job()
         output = Output(owner=job.owner, oq_job=job, output_type=output_type,
                         db_backed=db_backed)
-<<<<<<< HEAD
-        output.path = self.touch(
-            dir=os.path.join(job.path, "computed_output"), suffix=".xml",
-            prefix="hzrd." if output_type == "hazard_map" else "loss.")
-        session = get_uiapi_writer_session()
-=======
         output.path = self.generate_output_path(job, output_type)
         output.display_name = os.path.basename(output.path)
-        session = Session.get()
->>>>>>> beb8308e
+        session = get_uiapi_writer_session()
         session.add(output)
         session.commit()
         return output
