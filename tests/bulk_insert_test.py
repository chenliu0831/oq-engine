# -*- coding: utf-8 -*-
# vim: tabstop=4 shiftwidth=4 softtabstop=4

# Copyright (c) 2010-2012, GEM Foundation.
#
# OpenQuake is free software: you can redistribute it and/or modify it
# under the terms of the GNU Affero General Public License as published
# by the Free Software Foundation, either version 3 of the License, or
# (at your option) any later version.
#
# OpenQuake is distributed in the hope that it will be useful,
# but WITHOUT ANY WARRANTY; without even the implied warranty of
# MERCHANTABILITY or FITNESS FOR A PARTICULAR PURPOSE.  See the
# GNU General Public License for more details.
#
# You should have received a copy of the GNU Affero General Public License
# along with OpenQuake.  If not, see <http://www.gnu.org/licenses/>.


import unittest

from openquake.engine import writer

<<<<<<< HEAD
from openquake.engine.db.models import OqUser, GmfAgg
from openquake.engine.writer import BulkInserter, CacheInserter


def _map_values(fields, values):
    return sum(([item[key] for key in fields] for item in values), [])
=======
from openquake.engine.db.models import GmfData
from openquake.engine.writer import CacheInserter
>>>>>>> 45768b8a


class DummyConnection(object):
    @property
    def connection(self):
        return self

    def cursor(self):
        return self

    def execute(self, sql, values):
        self.sql = sql
        self.values = values

    def copy_from(self, stringio, table, columns):
        self.data = stringio.getvalue()
        self.table = table
        self.columns = columns

<<<<<<< HEAD

class BulkInserterTestCase(unittest.TestCase):
    """
    Unit tests for the BulkInserter class, which simplifies database
    bulk insert
    """

    def setUp(self):
        self.connections = writer.connections

        writer.connections = dict(
            admin=DummyConnection(), reslt_writer=DummyConnection())

    def tearDown(self):
        writer.connections = self.connections

    def test_add_entry(self):
        """Test multiple add entry calls"""
        inserter = BulkInserter(OqUser)

        inserter.add_entry(user_name='user1', full_name='An user')

        self.assertEquals(sorted(['user_name', 'full_name']),
                          sorted(inserter.fields))
        self.assertEquals(inserter.count, 1)
        self.assertEquals(_map_values(inserter.fields,
                                      [{'user_name': 'user1',
                                        'full_name': 'An user'}]),
                          inserter.values)

        inserter.add_entry(user_name='user2', full_name='Another user')
        inserter.add_entry(user_name='user3', full_name='A third user')

        self.assertEquals(sorted(['user_name', 'full_name']),
                          sorted(inserter.fields))
        self.assertEquals(inserter.count, 3)
        self.assertEquals(_map_values(inserter.fields,
                                      [{'user_name': 'user1',
                                        'full_name': 'An user'},
                                       {'user_name': 'user2',
                                        'full_name': 'Another user'},
                                       {'user_name': 'user3',
                                        'full_name': 'A third user'}]),
                          inserter.values)

    def test_add_entry_different_keys(self):
        inserter = BulkInserter(OqUser)

        inserter.add_entry(user_name='user1', full_name='An user')
        self.assertRaises(AssertionError, inserter.add_entry,
                          user_name='user1')
        self.assertRaises(AssertionError, inserter.add_entry,
                          user_name='user1',
                          full_name='An user',
                          data_is_open=False)

    @transaction.commit_on_success('admin')
    def test_flush(self):
        inserter = BulkInserter(OqUser)
        connection = writer.connections['admin']

        inserter.add_entry(user_name='user1', full_name='An user')
        fields = inserter.fields
        inserter.flush()

        self.assertEquals('INSERT INTO "admin"."oq_user" (%s) VALUES'
                          ' (%%s, %%s)' %
                          (", ".join(fields)), connection.sql)

        inserter.add_entry(user_name='user1', full_name='An user')
        inserter.add_entry(user_name='user2', full_name='Another user')
        fields = inserter.fields
        inserter.flush()

        self.assertEquals('INSERT INTO "admin"."oq_user" (%s) VALUES'
                          ' (%%s, %%s), (%%s, %%s)' %
                          (", ".join(fields)), connection.sql)

=======
>>>>>>> 45768b8a

class CacheInserterTestCase(unittest.TestCase):
    """
    Unit tests for the CacheInserter class.
    """
    def setUp(self):
        self.connections = writer.connections
        writer.connections = dict(
            admin=DummyConnection(), reslt_writer=DummyConnection())

    def tearDown(self):
        writer.connections = self.connections

    # this test is probably too strict and testing implementation details
    def test_insert_gmf(self):
<<<<<<< HEAD
        cache = CacheInserter(GmfAgg, 10)
        gmf1 = GmfAgg(
            gmf_id=1, imt='PGA', gmvs=[], rupture_ids=[],
            site_id=1)
        gmf2 = GmfAgg(
=======
        cache = CacheInserter(GmfData, 10)
        gmf1 = GmfData(
            gmf_id=1, imt='PGA', gmvs=[], rupture_ids=[],
            site_id=1)
        gmf2 = GmfData(
>>>>>>> 45768b8a
            gmf_id=1, imt='PGA', gmvs=[], rupture_ids=[],
            site_id=2)
        cache.add(gmf1)
        cache.add(gmf2)
        cache.flush()
        connection = writer.connections['reslt_writer']
        self.assertEqual(
            connection.data,
            '1\t\\N\tPGA\t\\N\t\\N\t{}\t{}\t1\n1\t\\N\tPGA\t\\N\t\\N\t{}\t{}\t2\n')
        self.assertEqual(connection.table, '"hzrdr"."gmf_data"')
        self.assertEqual(
            connection.columns,
            ['gmf_id', 'ses_id', 'imt', 'sa_period', 'sa_damping',
             'gmvs', 'rupture_ids', 'site_id'])<|MERGE_RESOLUTION|>--- conflicted
+++ resolved
@@ -21,17 +21,8 @@
 
 from openquake.engine import writer
 
-<<<<<<< HEAD
-from openquake.engine.db.models import OqUser, GmfAgg
-from openquake.engine.writer import BulkInserter, CacheInserter
-
-
-def _map_values(fields, values):
-    return sum(([item[key] for key in fields] for item in values), [])
-=======
 from openquake.engine.db.models import GmfData
 from openquake.engine.writer import CacheInserter
->>>>>>> 45768b8a
 
 
 class DummyConnection(object):
@@ -51,87 +42,6 @@
         self.table = table
         self.columns = columns
 
-<<<<<<< HEAD
-
-class BulkInserterTestCase(unittest.TestCase):
-    """
-    Unit tests for the BulkInserter class, which simplifies database
-    bulk insert
-    """
-
-    def setUp(self):
-        self.connections = writer.connections
-
-        writer.connections = dict(
-            admin=DummyConnection(), reslt_writer=DummyConnection())
-
-    def tearDown(self):
-        writer.connections = self.connections
-
-    def test_add_entry(self):
-        """Test multiple add entry calls"""
-        inserter = BulkInserter(OqUser)
-
-        inserter.add_entry(user_name='user1', full_name='An user')
-
-        self.assertEquals(sorted(['user_name', 'full_name']),
-                          sorted(inserter.fields))
-        self.assertEquals(inserter.count, 1)
-        self.assertEquals(_map_values(inserter.fields,
-                                      [{'user_name': 'user1',
-                                        'full_name': 'An user'}]),
-                          inserter.values)
-
-        inserter.add_entry(user_name='user2', full_name='Another user')
-        inserter.add_entry(user_name='user3', full_name='A third user')
-
-        self.assertEquals(sorted(['user_name', 'full_name']),
-                          sorted(inserter.fields))
-        self.assertEquals(inserter.count, 3)
-        self.assertEquals(_map_values(inserter.fields,
-                                      [{'user_name': 'user1',
-                                        'full_name': 'An user'},
-                                       {'user_name': 'user2',
-                                        'full_name': 'Another user'},
-                                       {'user_name': 'user3',
-                                        'full_name': 'A third user'}]),
-                          inserter.values)
-
-    def test_add_entry_different_keys(self):
-        inserter = BulkInserter(OqUser)
-
-        inserter.add_entry(user_name='user1', full_name='An user')
-        self.assertRaises(AssertionError, inserter.add_entry,
-                          user_name='user1')
-        self.assertRaises(AssertionError, inserter.add_entry,
-                          user_name='user1',
-                          full_name='An user',
-                          data_is_open=False)
-
-    @transaction.commit_on_success('admin')
-    def test_flush(self):
-        inserter = BulkInserter(OqUser)
-        connection = writer.connections['admin']
-
-        inserter.add_entry(user_name='user1', full_name='An user')
-        fields = inserter.fields
-        inserter.flush()
-
-        self.assertEquals('INSERT INTO "admin"."oq_user" (%s) VALUES'
-                          ' (%%s, %%s)' %
-                          (", ".join(fields)), connection.sql)
-
-        inserter.add_entry(user_name='user1', full_name='An user')
-        inserter.add_entry(user_name='user2', full_name='Another user')
-        fields = inserter.fields
-        inserter.flush()
-
-        self.assertEquals('INSERT INTO "admin"."oq_user" (%s) VALUES'
-                          ' (%%s, %%s), (%%s, %%s)' %
-                          (", ".join(fields)), connection.sql)
-
-=======
->>>>>>> 45768b8a
 
 class CacheInserterTestCase(unittest.TestCase):
     """
@@ -147,19 +57,11 @@
 
     # this test is probably too strict and testing implementation details
     def test_insert_gmf(self):
-<<<<<<< HEAD
-        cache = CacheInserter(GmfAgg, 10)
-        gmf1 = GmfAgg(
-            gmf_id=1, imt='PGA', gmvs=[], rupture_ids=[],
-            site_id=1)
-        gmf2 = GmfAgg(
-=======
         cache = CacheInserter(GmfData, 10)
         gmf1 = GmfData(
             gmf_id=1, imt='PGA', gmvs=[], rupture_ids=[],
             site_id=1)
         gmf2 = GmfData(
->>>>>>> 45768b8a
             gmf_id=1, imt='PGA', gmvs=[], rupture_ids=[],
             site_id=2)
         cache.add(gmf1)
