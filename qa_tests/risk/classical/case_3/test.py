# Copyright (c) 2013, GEM Foundation.
#
# OpenQuake is free software: you can redistribute it and/or modify it
# under the terms of the GNU Affero General Public License as published
# by the Free Software Foundation, either version 3 of the License, or
# (at your option) any later version.
#
# OpenQuake is distributed in the hope that it will be useful,
# but WITHOUT ANY WARRANTY; without even the implied warranty of
# MERCHANTABILITY or FITNESS FOR A PARTICULAR PURPOSE.  See the
# GNU General Public License for more details.
#
# You should have received a copy of the GNU Affero General Public License
# along with OpenQuake.  If not, see <http://www.gnu.org/licenses/>.


from nose.plugins.attrib import attr

from qa_tests import risk

from openquake.engine.db import models


class ClassicalRiskCase3TestCase(
        risk.CompleteTestCase, risk.FixtureBasedQATestCase):
    hazard_calculation_fixture = "Classical PSHA - Loss fractions QA test"

<<<<<<< HEAD
    EXPECTED_LOSS_FRACTION = """<?xml version='1.0' encoding='UTF-8'?>
<nrml xmlns:gml="http://www.opengis.net/gml" xmlns="http://openquake.org/xmlns/nrml/0.4">
  <lossFraction investigationTime="50.00" poE="0.1000" sourceModelTreePath="b1" gsimTreePath="b1" lossCategory="buildings" unit="USD" variable="taxonomy">
    <total>
      <bin value="RC" absoluteLoss="2.1260e+07" fraction="0.00211"/>
      <bin value="W" absoluteLoss="7.6442e+08" fraction="0.07584"/>
      <bin value="UFB" absoluteLoss="1.8089e+09" fraction="0.17945"/>
      <bin value="DS" absoluteLoss="2.7797e+09" fraction="0.27576"/>
      <bin value="A" absoluteLoss="4.7058e+09" fraction="0.46684"/>
    </total>
    <map>
      <node lon="80.317596" lat="28.87">
        <bin value="RC" absoluteLoss="3.1933e+05" fraction="0.00209"/>
        <bin value="W" absoluteLoss="1.1323e+07" fraction="0.07395"/>
        <bin value="UFB" absoluteLoss="2.7211e+07" fraction="0.17772"/>
        <bin value="DS" absoluteLoss="4.2582e+07" fraction="0.27811"/>
        <bin value="A" absoluteLoss="7.1676e+07" fraction="0.46813"/>
      </node>
      <node lon="80.484397" lat="29.2275">
        <bin value="RC" absoluteLoss="1.1353e+05" fraction="0.00210"/>
        <bin value="W" absoluteLoss="4.0707e+06" fraction="0.07547"/>
        <bin value="UFB" absoluteLoss="9.6465e+06" fraction="0.17884"/>
        <bin value="DS" absoluteLoss="1.4874e+07" fraction="0.27576"/>
        <bin value="A" absoluteLoss="2.5234e+07" fraction="0.46782"/>
      </node>
      <node lon="80.562103" lat="29.5104">
        <bin value="RC" absoluteLoss="1.9053e+05" fraction="0.00211"/>
        <bin value="W" absoluteLoss="6.8209e+06" fraction="0.07550"/>
        <bin value="UFB" absoluteLoss="1.6160e+07" fraction="0.17886"/>
        <bin value="DS" absoluteLoss="2.4909e+07" fraction="0.27571"/>
        <bin value="A" absoluteLoss="4.2265e+07" fraction="0.46782"/>
      </node>
      <node lon="80.782897" lat="29.890699">
        <bin value="RC" absoluteLoss="1.0798e+05" fraction="0.00212"/>
        <bin value="W" absoluteLoss="3.8783e+06" fraction="0.07606"/>
        <bin value="UFB" absoluteLoss="9.1427e+06" fraction="0.17929"/>
        <bin value="DS" absoluteLoss="1.4014e+07" fraction="0.27483"/>
        <bin value="A" absoluteLoss="2.3849e+07" fraction="0.46770"/>
      </node>
      <node lon="80.873497" lat="28.7436">
        <bin value="RC" absoluteLoss="5.8706e+05" fraction="0.00210"/>
        <bin value="W" absoluteLoss="2.1020e+07" fraction="0.07513"/>
        <bin value="UFB" absoluteLoss="4.9962e+07" fraction="0.17856"/>
        <bin value="DS" absoluteLoss="7.7298e+07" fraction="0.27626"/>
        <bin value="A" absoluteLoss="1.3094e+08" fraction="0.46796"/>
      </node>
      <node lon="80.891998" lat="29.173">
        <bin value="RC" absoluteLoss="1.7506e+05" fraction="0.00211"/>
        <bin value="W" absoluteLoss="6.2802e+06" fraction="0.07556"/>
        <bin value="UFB" absoluteLoss="1.4870e+07" fraction="0.17891"/>
        <bin value="DS" absoluteLoss="2.2905e+07" fraction="0.27560"/>
        <bin value="A" absoluteLoss="3.8880e+07" fraction="0.46781"/>
      </node>
      <node lon="81.1791" lat="29.7136">
        <bin value="RC" absoluteLoss="2.2031e+05" fraction="0.00220"/>
        <bin value="W" absoluteLoss="8.4112e+06" fraction="0.08414"/>
        <bin value="UFB" absoluteLoss="1.8607e+07" fraction="0.18614"/>
        <bin value="DS" absoluteLoss="2.6252e+07" fraction="0.26262"/>
        <bin value="A" absoluteLoss="4.6470e+07" fraction="0.46488"/>
      </node>
      <node lon="81.2985" lat="29.1098">
        <bin value="RC" absoluteLoss="2.0680e+05" fraction="0.00210"/>
        <bin value="W" absoluteLoss="7.4578e+06" fraction="0.07583"/>
        <bin value="UFB" absoluteLoss="1.7617e+07" fraction="0.17913"/>
        <bin value="DS" absoluteLoss="2.7062e+07" fraction="0.27516"/>
        <bin value="A" absoluteLoss="4.6005e+07" fraction="0.46777"/>
      </node>
      <node lon="81.395103" lat="28.386699">
        <bin value="RC" absoluteLoss="3.4042e+05" fraction="0.00210"/>
        <bin value="W" absoluteLoss="1.2153e+07" fraction="0.07496"/>
        <bin value="UFB" absoluteLoss="2.8929e+07" fraction="0.17844"/>
        <bin value="DS" absoluteLoss="4.4828e+07" fraction="0.27651"/>
        <bin value="A" absoluteLoss="7.5869e+07" fraction="0.46798"/>
      </node>
      <node lon="81.568496" lat="29.564199">
        <bin value="RC" absoluteLoss="1.6863e+05" fraction="0.00222"/>
        <bin value="W" absoluteLoss="6.4573e+06" fraction="0.08493"/>
        <bin value="UFB" absoluteLoss="1.4201e+07" fraction="0.18677"/>
        <bin value="DS" absoluteLoss="1.9890e+07" fraction="0.26160"/>
        <bin value="A" absoluteLoss="3.5317e+07" fraction="0.46449"/>
      </node>
      <node lon="81.586196" lat="28.638599">
        <bin value="RC" absoluteLoss="3.0548e+05" fraction="0.00211"/>
        <bin value="W" absoluteLoss="1.0944e+07" fraction="0.07543"/>
        <bin value="UFB" absoluteLoss="2.5942e+07" fraction="0.17880"/>
        <bin value="DS" absoluteLoss="4.0020e+07" fraction="0.27584"/>
        <bin value="A" absoluteLoss="6.7876e+07" fraction="0.46783"/>
      </node>
      <node lon="81.687698" lat="28.877599">
        <bin value="RC" absoluteLoss="2.0793e+05" fraction="0.00210"/>
        <bin value="W" absoluteLoss="7.4880e+06" fraction="0.07571"/>
        <bin value="UFB" absoluteLoss="1.7707e+07" fraction="0.17903"/>
        <bin value="DS" absoluteLoss="2.7236e+07" fraction="0.27537"/>
        <bin value="A" absoluteLoss="4.6268e+07" fraction="0.46779"/>
      </node>
      <node lon="81.755996" lat="29.1923">
        <bin value="RC" absoluteLoss="1.2244e+05" fraction="0.00215"/>
        <bin value="W" absoluteLoss="4.5570e+06" fraction="0.07996"/>
        <bin value="UFB" absoluteLoss="1.0409e+07" fraction="0.18263"/>
        <bin value="DS" absoluteLoss="1.5303e+07" fraction="0.26851"/>
        <bin value="A" absoluteLoss="2.6602e+07" fraction="0.46675"/>
      </node>
      <node lon="81.825302" lat="28.0893">
        <bin value="RC" absoluteLoss="3.7214e+05" fraction="0.00209"/>
        <bin value="W" absoluteLoss="1.3212e+07" fraction="0.07415"/>
        <bin value="UFB" absoluteLoss="3.1693e+07" fraction="0.17786"/>
        <bin value="DS" absoluteLoss="4.9504e+07" fraction="0.27781"/>
        <bin value="A" absoluteLoss="8.3408e+07" fraction="0.46809"/>
      </node>
      <node lon="81.8899" lat="30.038799">
        <bin value="RC" absoluteLoss="2.4450e+04" fraction="0.00200"/>
        <bin value="W" absoluteLoss="8.2342e+05" fraction="0.06751"/>
        <bin value="UFB" absoluteLoss="2.1101e+06" fraction="0.17300"/>
        <bin value="DS" absoluteLoss="3.5278e+06" fraction="0.28924"/>
        <bin value="A" absoluteLoss="5.7108e+06" fraction="0.46823"/>
      </node>
      <node lon="82.141197" lat="28.3924">
        <bin value="RC" absoluteLoss="1.8910e+05" fraction="0.00209"/>
        <bin value="W" absoluteLoss="6.7590e+06" fraction="0.07480"/>
        <bin value="UFB" absoluteLoss="1.6113e+07" fraction="0.17833"/>
        <bin value="DS" absoluteLoss="2.5009e+07" fraction="0.27678"/>
        <bin value="A" absoluteLoss="4.2287e+07" fraction="0.46800"/>
      </node>
      <node lon="82.170402" lat="28.863899">
        <bin value="RC" absoluteLoss="1.4231e+05" fraction="0.00213"/>
        <bin value="W" absoluteLoss="5.1620e+06" fraction="0.07740"/>
        <bin value="UFB" absoluteLoss="1.2033e+07" fraction="0.18044"/>
        <bin value="DS" absoluteLoss="1.8179e+07" fraction="0.27259"/>
        <bin value="A" absoluteLoss="3.1174e+07" fraction="0.46744"/>
      </node>
      <node lon="82.222396" lat="29.2712">
        <bin value="RC" absoluteLoss="1.3302e+05" fraction="0.00223"/>
        <bin value="W" absoluteLoss="5.0960e+06" fraction="0.08530"/>
        <bin value="UFB" absoluteLoss="1.1177e+07" fraction="0.18710"/>
        <bin value="DS" absoluteLoss="1.5599e+07" fraction="0.26110"/>
        <bin value="A" absoluteLoss="2.7736e+07" fraction="0.46427"/>
      </node>
      <node lon="82.374801" lat="29.6196">
        <bin value="RC" absoluteLoss="4.1908e+04" fraction="0.00213"/>
        <bin value="W" absoluteLoss="1.4958e+06" fraction="0.07597"/>
        <bin value="UFB" absoluteLoss="3.5297e+06" fraction="0.17926"/>
        <bin value="DS" absoluteLoss="5.4123e+06" fraction="0.27487"/>
        <bin value="A" absoluteLoss="9.2107e+06" fraction="0.46778"/>
      </node>
      <node lon="82.419197" lat="27.956699">
        <bin value="RC" absoluteLoss="4.1583e+05" fraction="0.00207"/>
        <bin value="W" absoluteLoss="1.4471e+07" fraction="0.07202"/>
        <bin value="UFB" absoluteLoss="3.5438e+07" fraction="0.17638"/>
        <bin value="DS" absoluteLoss="5.6477e+07" fraction="0.28110"/>
        <bin value="A" absoluteLoss="9.4115e+07" fraction="0.46843"/>
      </node>
      <node lon="82.623497" lat="28.335199">
        <bin value="RC" absoluteLoss="1.5409e+05" fraction="0.00207"/>
        <bin value="W" absoluteLoss="5.3339e+06" fraction="0.07156"/>
        <bin value="UFB" absoluteLoss="1.3124e+07" fraction="0.17607"/>
        <bin value="DS" absoluteLoss="2.1005e+07" fraction="0.28180"/>
        <bin value="A" absoluteLoss="3.4921e+07" fraction="0.46850"/>
      </node>
      <node lon="82.663299" lat="28.6961">
        <bin value="RC" absoluteLoss="2.0027e+05" fraction="0.00213"/>
        <bin value="W" absoluteLoss="7.3391e+06" fraction="0.07797"/>
        <bin value="UFB" absoluteLoss="1.7030e+07" fraction="0.18093"/>
        <bin value="DS" absoluteLoss="2.5567e+07" fraction="0.27163"/>
        <bin value="A" absoluteLoss="4.3987e+07" fraction="0.46733"/>
      </node>
      <node lon="82.866401" lat="28.106399">
        <bin value="RC" absoluteLoss="1.6977e+05" fraction="0.00206"/>
        <bin value="W" absoluteLoss="5.9151e+06" fraction="0.07191"/>
        <bin value="UFB" absoluteLoss="1.4501e+07" fraction="0.17631"/>
        <bin value="DS" absoluteLoss="2.3135e+07" fraction="0.28127"/>
        <bin value="A" absoluteLoss="3.8530e+07" fraction="0.46844"/>
      </node>
      <node lon="82.991096" lat="27.6296">
        <bin value="RC" absoluteLoss="3.0092e+05" fraction="0.00205"/>
        <bin value="W" absoluteLoss="1.0356e+07" fraction="0.07055"/>
        <bin value="UFB" absoluteLoss="2.5733e+07" fraction="0.17531"/>
        <bin value="DS" absoluteLoss="4.1624e+07" fraction="0.28357"/>
        <bin value="A" absoluteLoss="6.8770e+07" fraction="0.46851"/>
      </node>
      <node lon="83.055496" lat="29.165199">
        <bin value="RC" absoluteLoss="3.1637e+04" fraction="0.00207"/>
        <bin value="W" absoluteLoss="1.1603e+06" fraction="0.07595"/>
        <bin value="UFB" absoluteLoss="2.7376e+06" fraction="0.17919"/>
        <bin value="DS" absoluteLoss="4.2019e+06" fraction="0.27504"/>
        <bin value="A" absoluteLoss="7.1461e+06" fraction="0.46775"/>
      </node>
      <node lon="83.082298" lat="27.9006">
        <bin value="RC" absoluteLoss="1.6588e+05" fraction="0.00206"/>
        <bin value="W" absoluteLoss="5.7750e+06" fraction="0.07185"/>
        <bin value="UFB" absoluteLoss="1.4168e+07" fraction="0.17627"/>
        <bin value="DS" absoluteLoss="2.2616e+07" fraction="0.28137"/>
        <bin value="A" absoluteLoss="3.7651e+07" fraction="0.46844"/>
      </node>
      <node lon="83.250999" lat="28.340499">
        <bin value="RC" absoluteLoss="2.4345e+05" fraction="0.00209"/>
        <bin value="W" absoluteLoss="8.6445e+06" fraction="0.07413"/>
        <bin value="UFB" absoluteLoss="2.0735e+07" fraction="0.17782"/>
        <bin value="DS" absoluteLoss="3.2401e+07" fraction="0.27786"/>
        <bin value="A" absoluteLoss="5.4582e+07" fraction="0.46809"/>
      </node>
      <node lon="83.294197" lat="28.091299">
        <bin value="RC" absoluteLoss="2.3480e+05" fraction="0.00207"/>
        <bin value="W" absoluteLoss="8.1790e+06" fraction="0.07221"/>
        <bin value="UFB" absoluteLoss="1.9992e+07" fraction="0.17649"/>
        <bin value="DS" absoluteLoss="3.1812e+07" fraction="0.28084"/>
        <bin value="A" absoluteLoss="5.3057e+07" fraction="0.46839"/>
      </node>
      <node lon="83.394302" lat="27.575799">
        <bin value="RC" absoluteLoss="5.5924e+05" fraction="0.00206"/>
        <bin value="W" absoluteLoss="1.9297e+07" fraction="0.07101"/>
        <bin value="UFB" absoluteLoss="4.7755e+07" fraction="0.17574"/>
        <bin value="DS" absoluteLoss="7.6795e+07" fraction="0.28261"/>
        <bin value="A" absoluteLoss="1.2733e+08" fraction="0.46858"/>
      </node>
      <node lon="83.464302" lat="28.5414">
        <bin value="RC" absoluteLoss="1.5701e+05" fraction="0.00216"/>
        <bin value="W" absoluteLoss="5.9031e+06" fraction="0.08122"/>
        <bin value="UFB" absoluteLoss="1.3352e+07" fraction="0.18371"/>
        <bin value="DS" absoluteLoss="1.9378e+07" fraction="0.26663"/>
        <bin value="A" absoluteLoss="3.3888e+07" fraction="0.46627"/>
      </node>
      <node lon="83.633102" lat="27.8064">
        <bin value="RC" absoluteLoss="2.1223e+05" fraction="0.00207"/>
        <bin value="W" absoluteLoss="7.3711e+06" fraction="0.07198"/>
        <bin value="UFB" absoluteLoss="1.8059e+07" fraction="0.17635"/>
        <bin value="DS" absoluteLoss="2.8793e+07" fraction="0.28117"/>
        <bin value="A" absoluteLoss="4.7971e+07" fraction="0.46843"/>
      </node>
      <node lon="83.686996" lat="28.200899">
        <bin value="RC" absoluteLoss="1.5277e+05" fraction="0.00210"/>
        <bin value="W" absoluteLoss="5.5172e+06" fraction="0.07585"/>
        <bin value="UFB" absoluteLoss="1.3030e+07" fraction="0.17914"/>
        <bin value="DS" absoluteLoss="2.0014e+07" fraction="0.27515"/>
        <bin value="A" absoluteLoss="3.4025e+07" fraction="0.46776"/>
      </node>
      <node lon="83.819801" lat="28.020399">
        <bin value="RC" absoluteLoss="2.6052e+05" fraction="0.00208"/>
        <bin value="W" absoluteLoss="9.1710e+06" fraction="0.07314"/>
        <bin value="UFB" absoluteLoss="2.2210e+07" fraction="0.17712"/>
        <bin value="DS" absoluteLoss="3.5041e+07" fraction="0.27944"/>
        <bin value="A" absoluteLoss="5.8714e+07" fraction="0.46822"/>
      </node>
      <node lon="83.837402" lat="28.968599">
        <bin value="RC" absoluteLoss="8.4220e+03" fraction="0.00195"/>
        <bin value="W" absoluteLoss="2.9185e+05" fraction="0.06747"/>
        <bin value="UFB" absoluteLoss="7.4825e+05" fraction="0.17299"/>
        <bin value="DS" absoluteLoss="1.2518e+06" fraction="0.28941"/>
        <bin value="A" absoluteLoss="2.0250e+06" fraction="0.46817"/>
      </node>
      <node lon="83.969902" lat="27.6322">
        <bin value="RC" absoluteLoss="4.5247e+05" fraction="0.00207"/>
        <bin value="W" absoluteLoss="1.5687e+07" fraction="0.07159"/>
        <bin value="UFB" absoluteLoss="3.8586e+07" fraction="0.17610"/>
        <bin value="DS" absoluteLoss="6.1736e+07" fraction="0.28175"/>
        <bin value="A" absoluteLoss="1.0265e+08" fraction="0.46849"/>
      </node>
      <node lon="84.005996" lat="28.350099">
        <bin value="RC" absoluteLoss="7.2134e+05" fraction="0.00217"/>
        <bin value="W" absoluteLoss="2.7071e+07" fraction="0.08145"/>
        <bin value="UFB" absoluteLoss="6.1119e+07" fraction="0.18388"/>
        <bin value="DS" absoluteLoss="8.8512e+07" fraction="0.26630"/>
        <bin value="A" absoluteLoss="1.5496e+08" fraction="0.46620"/>
      </node>
      <node lon="84.229103" lat="28.669099">
        <bin value="RC" absoluteLoss="7.3431e+03" fraction="0.00213"/>
        <bin value="W" absoluteLoss="2.7255e+05" fraction="0.07909"/>
        <bin value="UFB" absoluteLoss="6.2561e+05" fraction="0.18154"/>
        <bin value="DS" absoluteLoss="9.3047e+05" fraction="0.27000"/>
        <bin value="A" absoluteLoss="1.6102e+06" fraction="0.46724"/>
      </node>
      <node lon="84.261001" lat="27.9458">
        <bin value="RC" absoluteLoss="3.2956e+05" fraction="0.00210"/>
        <bin value="W" absoluteLoss="1.1832e+07" fraction="0.07545"/>
        <bin value="UFB" absoluteLoss="2.8043e+07" fraction="0.17882"/>
        <bin value="DS" absoluteLoss="4.3255e+07" fraction="0.27582"/>
        <bin value="A" absoluteLoss="7.3364e+07" fraction="0.46781"/>
      </node>
      <node lon="84.438796" lat="28.282499">
        <bin value="RC" absoluteLoss="2.7412e+05" fraction="0.00220"/>
        <bin value="W" absoluteLoss="1.0483e+07" fraction="0.08415"/>
        <bin value="UFB" absoluteLoss="2.3189e+07" fraction="0.18615"/>
        <bin value="DS" absoluteLoss="3.2713e+07" fraction="0.26260"/>
        <bin value="A" absoluteLoss="5.7913e+07" fraction="0.46490"/>
      </node>
      <node lon="84.449501" lat="27.581399">
        <bin value="RC" absoluteLoss="4.8751e+05" fraction="0.00207"/>
        <bin value="W" absoluteLoss="1.7091e+07" fraction="0.07267"/>
        <bin value="UFB" absoluteLoss="4.1576e+07" fraction="0.17679"/>
        <bin value="DS" absoluteLoss="6.5882e+07" fraction="0.28014"/>
        <bin value="A" absoluteLoss="1.1014e+08" fraction="0.46833"/>
      </node>
      <node lon="84.785598" lat="27.2308">
        <bin value="RC" absoluteLoss="3.3473e+05" fraction="0.00207"/>
        <bin value="W" absoluteLoss="1.1600e+07" fraction="0.07158"/>
        <bin value="UFB" absoluteLoss="2.8537e+07" fraction="0.17611"/>
        <bin value="DS" absoluteLoss="4.5656e+07" fraction="0.28175"/>
        <bin value="A" absoluteLoss="7.5918e+07" fraction="0.46849"/>
      </node>
      <node lon="84.801597" lat="28.312799">
        <bin value="RC" absoluteLoss="4.9774e+05" fraction="0.00224"/>
        <bin value="W" absoluteLoss="1.9482e+07" fraction="0.08763"/>
        <bin value="UFB" absoluteLoss="4.2030e+07" fraction="0.18906"/>
        <bin value="DS" absoluteLoss="5.7395e+07" fraction="0.25818"/>
        <bin value="A" absoluteLoss="1.0291e+08" fraction="0.46289"/>
      </node>
      <node lon="84.961799" lat="27.935199">
        <bin value="RC" absoluteLoss="5.3189e+05" fraction="0.00223"/>
        <bin value="W" absoluteLoss="2.0684e+07" fraction="0.08665"/>
        <bin value="UFB" absoluteLoss="4.4931e+07" fraction="0.18823"/>
        <bin value="DS" absoluteLoss="6.1919e+07" fraction="0.25940"/>
        <bin value="A" absoluteLoss="1.1063e+08" fraction="0.46348"/>
      </node>
      <node lon="85.066703" lat="27.1018">
        <bin value="RC" absoluteLoss="3.6620e+05" fraction="0.00205"/>
        <bin value="W" absoluteLoss="1.2606e+07" fraction="0.07072"/>
        <bin value="UFB" absoluteLoss="3.1293e+07" fraction="0.17556"/>
        <bin value="DS" absoluteLoss="5.0448e+07" fraction="0.28303"/>
        <bin value="A" absoluteLoss="8.3532e+07" fraction="0.46864"/>
      </node>
      <node lon="85.092498" lat="27.455999">
        <bin value="RC" absoluteLoss="3.0830e+05" fraction="0.00207"/>
        <bin value="W" absoluteLoss="1.0724e+07" fraction="0.07198"/>
        <bin value="UFB" absoluteLoss="2.6273e+07" fraction="0.17634"/>
        <bin value="DS" absoluteLoss="4.1892e+07" fraction="0.28118"/>
        <bin value="A" absoluteLoss="6.9790e+07" fraction="0.46843"/>
      </node>
      <node lon="85.242103" lat="27.902">
        <bin value="RC" absoluteLoss="4.6034e+05" fraction="0.00225"/>
        <bin value="W" absoluteLoss="1.8171e+07" fraction="0.08876"/>
        <bin value="UFB" absoluteLoss="3.8892e+07" fraction="0.18997"/>
        <bin value="DS" absoluteLoss="5.2577e+07" fraction="0.25682"/>
        <bin value="A" absoluteLoss="9.4625e+07" fraction="0.46221"/>
      </node>
      <node lon="85.303199" lat="26.9962">
        <bin value="RC" absoluteLoss="3.5023e+05" fraction="0.00205"/>
        <bin value="W" absoluteLoss="1.2009e+07" fraction="0.07044"/>
        <bin value="UFB" absoluteLoss="2.9879e+07" fraction="0.17525"/>
        <bin value="DS" absoluteLoss="4.8367e+07" fraction="0.28368"/>
        <bin value="A" absoluteLoss="7.9891e+07" fraction="0.46858"/>
      </node>
      <node lon="85.347702" lat="27.523099">
        <bin value="RC" absoluteLoss="4.0376e+05" fraction="0.00207"/>
        <bin value="W" absoluteLoss="1.4141e+07" fraction="0.07256"/>
        <bin value="UFB" absoluteLoss="3.4437e+07" fraction="0.17670"/>
        <bin value="DS" absoluteLoss="5.4633e+07" fraction="0.28033"/>
        <bin value="A" absoluteLoss="9.1275e+07" fraction="0.46834"/>
      </node>
      <node lon="85.3544" lat="27.712499">
        <bin value="RC" absoluteLoss="2.0956e+06" fraction="0.00213"/>
        <bin value="W" absoluteLoss="7.6587e+07" fraction="0.07793"/>
        <bin value="UFB" absoluteLoss="1.7776e+08" fraction="0.18087"/>
        <bin value="DS" absoluteLoss="2.6705e+08" fraction="0.27172"/>
        <bin value="A" absoluteLoss="4.5931e+08" fraction="0.46735"/>
      </node>
      <node lon="85.3908" lat="28.1667">
        <bin value="RC" absoluteLoss="8.0456e+04" fraction="0.00225"/>
        <bin value="W" absoluteLoss="3.2292e+06" fraction="0.09047"/>
        <bin value="UFB" absoluteLoss="6.8304e+06" fraction="0.19136"/>
        <bin value="DS" absoluteLoss="9.0958e+06" fraction="0.25483"/>
        <bin value="A" absoluteLoss="1.6457e+07" fraction="0.46108"/>
      </node>
      <node lon="85.438499" lat="27.6576">
        <bin value="RC" absoluteLoss="3.0250e+05" fraction="0.00211"/>
        <bin value="W" absoluteLoss="1.0939e+07" fraction="0.07629"/>
        <bin value="UFB" absoluteLoss="2.5738e+07" fraction="0.17949"/>
        <bin value="DS" absoluteLoss="3.9346e+07" fraction="0.27439"/>
        <bin value="A" absoluteLoss="6.7070e+07" fraction="0.46772"/>
      </node>
      <node lon="85.583198" lat="26.981599">
        <bin value="RC" absoluteLoss="4.4290e+05" fraction="0.00205"/>
        <bin value="W" absoluteLoss="1.5217e+07" fraction="0.07060"/>
        <bin value="UFB" absoluteLoss="3.7793e+07" fraction="0.17533"/>
        <bin value="DS" absoluteLoss="6.1099e+07" fraction="0.28345"/>
        <bin value="A" absoluteLoss="1.0101e+08" fraction="0.46858"/>
      </node>
      <node lon="85.627098" lat="27.5277">
        <bin value="RC" absoluteLoss="3.1179e+05" fraction="0.00208"/>
        <bin value="W" absoluteLoss="1.1025e+07" fraction="0.07355"/>
        <bin value="UFB" absoluteLoss="2.6592e+07" fraction="0.17740"/>
        <bin value="DS" absoluteLoss="4.1792e+07" fraction="0.27881"/>
        <bin value="A" absoluteLoss="7.0174e+07" fraction="0.46815"/>
      </node>
      <node lon="85.747703" lat="27.9015">
        <bin value="RC" absoluteLoss="5.6760e+05" fraction="0.00228"/>
        <bin value="W" absoluteLoss="2.2681e+07" fraction="0.09118"/>
        <bin value="UFB" absoluteLoss="4.7748e+07" fraction="0.19194"/>
        <bin value="DS" absoluteLoss="6.3184e+07" fraction="0.25400"/>
        <bin value="A" absoluteLoss="1.1458e+08" fraction="0.46060"/>
      </node>
      <node lon="85.828697" lat="26.861799">
        <bin value="RC" absoluteLoss="3.6228e+05" fraction="0.00205"/>
        <bin value="W" absoluteLoss="1.2435e+07" fraction="0.07032"/>
        <bin value="UFB" absoluteLoss="3.0977e+07" fraction="0.17517"/>
        <bin value="DS" absoluteLoss="5.0198e+07" fraction="0.28387"/>
        <bin value="A" absoluteLoss="8.2865e+07" fraction="0.46859"/>
      </node>
      <node lon="85.954299" lat="27.1849">
        <bin value="RC" absoluteLoss="2.0082e+05" fraction="0.00206"/>
        <bin value="W" absoluteLoss="6.9418e+06" fraction="0.07138"/>
        <bin value="UFB" absoluteLoss="1.7113e+07" fraction="0.17596"/>
        <bin value="DS" absoluteLoss="2.7431e+07" fraction="0.28206"/>
        <bin value="A" absoluteLoss="4.5565e+07" fraction="0.46853"/>
      </node>
      <node lon="86.045402" lat="26.822999">
        <bin value="RC" absoluteLoss="4.5419e+05" fraction="0.00205"/>
        <bin value="W" absoluteLoss="1.5593e+07" fraction="0.07046"/>
        <bin value="UFB" absoluteLoss="3.8786e+07" fraction="0.17527"/>
        <bin value="DS" absoluteLoss="6.2769e+07" fraction="0.28364"/>
        <bin value="A" absoluteLoss="1.0369e+08" fraction="0.46857"/>
      </node>
      <node lon="86.177299" lat="27.4869">
        <bin value="RC" absoluteLoss="1.8462e+05" fraction="0.00210"/>
        <bin value="W" absoluteLoss="6.6320e+06" fraction="0.07537"/>
        <bin value="UFB" absoluteLoss="1.5727e+07" fraction="0.17874"/>
        <bin value="DS" absoluteLoss="2.4283e+07" fraction="0.27598"/>
        <bin value="A" absoluteLoss="4.1161e+07" fraction="0.46781"/>
      </node>
      <node lon="86.2117" lat="27.779499">
        <bin value="RC" absoluteLoss="3.8227e+05" fraction="0.00227"/>
        <bin value="W" absoluteLoss="1.5290e+07" fraction="0.09078"/>
        <bin value="UFB" absoluteLoss="3.2272e+07" fraction="0.19159"/>
        <bin value="DS" absoluteLoss="4.2860e+07" fraction="0.25446"/>
        <bin value="A" absoluteLoss="7.7634e+07" fraction="0.46090"/>
      </node>
      <node lon="86.352699" lat="26.743999">
        <bin value="RC" absoluteLoss="3.8478e+05" fraction="0.00205"/>
        <bin value="W" absoluteLoss="1.3198e+07" fraction="0.07035"/>
        <bin value="UFB" absoluteLoss="3.2864e+07" fraction="0.17519"/>
        <bin value="DS" absoluteLoss="5.3243e+07" fraction="0.28382"/>
        <bin value="A" absoluteLoss="8.7905e+07" fraction="0.46859"/>
      </node>
      <node lon="86.4346" lat="27.3117">
        <bin value="RC" absoluteLoss="1.2193e+05" fraction="0.00208"/>
        <bin value="W" absoluteLoss="4.2597e+06" fraction="0.07284"/>
        <bin value="UFB" absoluteLoss="1.0342e+07" fraction="0.17685"/>
        <bin value="DS" absoluteLoss="1.6376e+07" fraction="0.28002"/>
        <bin value="A" absoluteLoss="2.7382e+07" fraction="0.46821"/>
      </node>
      <node lon="86.7108" lat="26.891399">
        <bin value="RC" absoluteLoss="2.2585e+05" fraction="0.00206"/>
        <bin value="W" absoluteLoss="7.7865e+06" fraction="0.07085"/>
        <bin value="UFB" absoluteLoss="1.9303e+07" fraction="0.17564"/>
        <bin value="DS" absoluteLoss="3.1086e+07" fraction="0.28285"/>
        <bin value="A" absoluteLoss="5.1500e+07" fraction="0.46860"/>
      </node>
      <node lon="86.725898" lat="27.7005">
        <bin value="RC" absoluteLoss="2.0217e+05" fraction="0.00228"/>
        <bin value="W" absoluteLoss="8.0705e+06" fraction="0.09108"/>
        <bin value="UFB" absoluteLoss="1.7001e+07" fraction="0.19187"/>
        <bin value="DS" absoluteLoss="2.2517e+07" fraction="0.25411"/>
        <bin value="A" absoluteLoss="4.0819e+07" fraction="0.46066"/>
      </node>
      <node lon="86.727203" lat="26.6039">
        <bin value="RC" absoluteLoss="3.6239e+05" fraction="0.00204"/>
        <bin value="W" absoluteLoss="1.2235e+07" fraction="0.06881"/>
        <bin value="UFB" absoluteLoss="3.0974e+07" fraction="0.17420"/>
        <bin value="DS" absoluteLoss="5.0895e+07" fraction="0.28624"/>
        <bin value="A" absoluteLoss="8.3342e+07" fraction="0.46872"/>
      </node>
      <node lon="86.7966" lat="27.146799">
        <bin value="RC" absoluteLoss="1.5097e+05" fraction="0.00206"/>
        <bin value="W" absoluteLoss="5.2428e+06" fraction="0.07170"/>
        <bin value="UFB" absoluteLoss="1.2881e+07" fraction="0.17616"/>
        <bin value="DS" absoluteLoss="2.0591e+07" fraction="0.28160"/>
        <bin value="A" absoluteLoss="3.4257e+07" fraction="0.46848"/>
      </node>
      <node lon="87.080902" lat="27.1648">
        <bin value="RC" absoluteLoss="1.4134e+05" fraction="0.00207"/>
        <bin value="W" absoluteLoss="4.9196e+06" fraction="0.07196"/>
        <bin value="UFB" absoluteLoss="1.2054e+07" fraction="0.17632"/>
        <bin value="DS" absoluteLoss="1.9226e+07" fraction="0.28123"/>
        <bin value="A" absoluteLoss="3.2022e+07" fraction="0.46841"/>
      </node>
      <node lon="87.170898" lat="26.635099">
        <bin value="RC" absoluteLoss="4.1003e+05" fraction="0.00202"/>
        <bin value="W" absoluteLoss="1.3694e+07" fraction="0.06735"/>
        <bin value="UFB" absoluteLoss="3.5139e+07" fraction="0.17282"/>
        <bin value="DS" absoluteLoss="5.8878e+07" fraction="0.28958"/>
        <bin value="A" absoluteLoss="9.5203e+07" fraction="0.46823"/>
      </node>
      <node lon="87.290298" lat="27.574899">
        <bin value="RC" absoluteLoss="2.7930e+05" fraction="0.00227"/>
        <bin value="W" absoluteLoss="1.1041e+07" fraction="0.08963"/>
        <bin value="UFB" absoluteLoss="2.3490e+07" fraction="0.19069"/>
        <bin value="DS" absoluteLoss="3.1507e+07" fraction="0.25578"/>
        <bin value="A" absoluteLoss="5.6864e+07" fraction="0.46163"/>
      </node>
      <node lon="87.343803" lat="26.969999">
        <bin value="RC" absoluteLoss="1.2974e+05" fraction="0.00206"/>
        <bin value="W" absoluteLoss="4.4816e+06" fraction="0.07121"/>
        <bin value="UFB" absoluteLoss="1.1068e+07" fraction="0.17586"/>
        <bin value="DS" absoluteLoss="1.7767e+07" fraction="0.28230"/>
        <bin value="A" absoluteLoss="2.9490e+07" fraction="0.46857"/>
      </node>
      <node lon="87.481002" lat="26.6102">
        <bin value="RC" absoluteLoss="1.9795e+05" fraction="0.00188"/>
        <bin value="W" absoluteLoss="5.9141e+06" fraction="0.05618"/>
        <bin value="UFB" absoluteLoss="1.7528e+07" fraction="0.16649"/>
        <bin value="DS" absoluteLoss="3.3924e+07" fraction="0.32223"/>
        <bin value="A" absoluteLoss="4.7715e+07" fraction="0.45322"/>
      </node>
      <node lon="87.555702" lat="27.130899">
        <bin value="RC" absoluteLoss="7.2289e+04" fraction="0.00205"/>
        <bin value="W" absoluteLoss="2.4819e+06" fraction="0.07029"/>
        <bin value="UFB" absoluteLoss="6.1839e+06" fraction="0.17513"/>
        <bin value="DS" absoluteLoss="1.0027e+07" fraction="0.28399"/>
        <bin value="A" absoluteLoss="1.6544e+07" fraction="0.46854"/>
      </node>
      <node lon="87.769996" lat="27.085399">
        <bin value="RC" absoluteLoss="1.2932e+05" fraction="0.00204"/>
        <bin value="W" absoluteLoss="4.4045e+06" fraction="0.06958"/>
        <bin value="UFB" absoluteLoss="1.1057e+07" fraction="0.17466"/>
        <bin value="DS" absoluteLoss="1.8046e+07" fraction="0.28507"/>
        <bin value="A" absoluteLoss="2.9666e+07" fraction="0.46864"/>
      </node>
      <node lon="87.824996" lat="27.554599">
        <bin value="RC" absoluteLoss="9.9161e+04" fraction="0.00207"/>
        <bin value="W" absoluteLoss="3.4881e+06" fraction="0.07295"/>
        <bin value="UFB" absoluteLoss="8.4612e+06" fraction="0.17697"/>
        <bin value="DS" absoluteLoss="1.3378e+07" fraction="0.27980"/>
        <bin value="A" absoluteLoss="2.2386e+07" fraction="0.46821"/>
      </node>
      <node lon="87.911499" lat="26.571399">
        <bin value="RC" absoluteLoss="5.1859e+04" fraction="0.00179"/>
        <bin value="W" absoluteLoss="1.4826e+06" fraction="0.05106"/>
        <bin value="UFB" absoluteLoss="4.8042e+06" fraction="0.16546"/>
        <bin value="DS" absoluteLoss="1.0292e+07" fraction="0.35446"/>
        <bin value="A" absoluteLoss="1.2405e+07" fraction="0.42723"/>
      </node>
      <node lon="87.912498" lat="26.862899">
        <bin value="RC" absoluteLoss="1.5493e+05" fraction="0.00201"/>
        <bin value="W" absoluteLoss="5.1627e+06" fraction="0.06695"/>
        <bin value="UFB" absoluteLoss="1.3299e+07" fraction="0.17247"/>
        <bin value="DS" absoluteLoss="2.2407e+07" fraction="0.29058"/>
        <bin value="A" absoluteLoss="3.6086e+07" fraction="0.46799"/>
      </node>
    </map>
  </lossFraction>
</nrml>
"""

    @attr('qa', 'risk', 'classical', 'e2e')
    def test(self):
        self._run_test()

    def actual_xml_outputs(self, job):
        return models.Output.objects.filter(
            oq_job=job, output_type="loss_fraction").order_by('id')
=======
    @attr('qa', 'risk', 'classical')
    def test(self):
        self._run_test()

    items_per_output = None

    def expected_output_data(self):
        b1 = models.Output.HazardMetadata(
            investigation_time=50.0,
            statistics=None, quantile=None,
            sm_path=('b1',), gsim_path=('b1',))

        values = self._csv('fractions', dtype="f4, f4, S3, f4, f4")
>>>>>>> 45768b8a

        return zip(
            [("loss_fraction", b1, None, None, "taxonomy", 0.1,
              "structural") + ('%.5f' % lon, '%.5f' % lat, taxonomy)
             for lon, lat, taxonomy, _loss, _fraction in values],
            [models.LossFractionData(absolute_loss=v) for v in values['f3']])<|MERGE_RESOLUTION|>--- conflicted
+++ resolved
@@ -25,556 +25,6 @@
         risk.CompleteTestCase, risk.FixtureBasedQATestCase):
     hazard_calculation_fixture = "Classical PSHA - Loss fractions QA test"
 
-<<<<<<< HEAD
-    EXPECTED_LOSS_FRACTION = """<?xml version='1.0' encoding='UTF-8'?>
-<nrml xmlns:gml="http://www.opengis.net/gml" xmlns="http://openquake.org/xmlns/nrml/0.4">
-  <lossFraction investigationTime="50.00" poE="0.1000" sourceModelTreePath="b1" gsimTreePath="b1" lossCategory="buildings" unit="USD" variable="taxonomy">
-    <total>
-      <bin value="RC" absoluteLoss="2.1260e+07" fraction="0.00211"/>
-      <bin value="W" absoluteLoss="7.6442e+08" fraction="0.07584"/>
-      <bin value="UFB" absoluteLoss="1.8089e+09" fraction="0.17945"/>
-      <bin value="DS" absoluteLoss="2.7797e+09" fraction="0.27576"/>
-      <bin value="A" absoluteLoss="4.7058e+09" fraction="0.46684"/>
-    </total>
-    <map>
-      <node lon="80.317596" lat="28.87">
-        <bin value="RC" absoluteLoss="3.1933e+05" fraction="0.00209"/>
-        <bin value="W" absoluteLoss="1.1323e+07" fraction="0.07395"/>
-        <bin value="UFB" absoluteLoss="2.7211e+07" fraction="0.17772"/>
-        <bin value="DS" absoluteLoss="4.2582e+07" fraction="0.27811"/>
-        <bin value="A" absoluteLoss="7.1676e+07" fraction="0.46813"/>
-      </node>
-      <node lon="80.484397" lat="29.2275">
-        <bin value="RC" absoluteLoss="1.1353e+05" fraction="0.00210"/>
-        <bin value="W" absoluteLoss="4.0707e+06" fraction="0.07547"/>
-        <bin value="UFB" absoluteLoss="9.6465e+06" fraction="0.17884"/>
-        <bin value="DS" absoluteLoss="1.4874e+07" fraction="0.27576"/>
-        <bin value="A" absoluteLoss="2.5234e+07" fraction="0.46782"/>
-      </node>
-      <node lon="80.562103" lat="29.5104">
-        <bin value="RC" absoluteLoss="1.9053e+05" fraction="0.00211"/>
-        <bin value="W" absoluteLoss="6.8209e+06" fraction="0.07550"/>
-        <bin value="UFB" absoluteLoss="1.6160e+07" fraction="0.17886"/>
-        <bin value="DS" absoluteLoss="2.4909e+07" fraction="0.27571"/>
-        <bin value="A" absoluteLoss="4.2265e+07" fraction="0.46782"/>
-      </node>
-      <node lon="80.782897" lat="29.890699">
-        <bin value="RC" absoluteLoss="1.0798e+05" fraction="0.00212"/>
-        <bin value="W" absoluteLoss="3.8783e+06" fraction="0.07606"/>
-        <bin value="UFB" absoluteLoss="9.1427e+06" fraction="0.17929"/>
-        <bin value="DS" absoluteLoss="1.4014e+07" fraction="0.27483"/>
-        <bin value="A" absoluteLoss="2.3849e+07" fraction="0.46770"/>
-      </node>
-      <node lon="80.873497" lat="28.7436">
-        <bin value="RC" absoluteLoss="5.8706e+05" fraction="0.00210"/>
-        <bin value="W" absoluteLoss="2.1020e+07" fraction="0.07513"/>
-        <bin value="UFB" absoluteLoss="4.9962e+07" fraction="0.17856"/>
-        <bin value="DS" absoluteLoss="7.7298e+07" fraction="0.27626"/>
-        <bin value="A" absoluteLoss="1.3094e+08" fraction="0.46796"/>
-      </node>
-      <node lon="80.891998" lat="29.173">
-        <bin value="RC" absoluteLoss="1.7506e+05" fraction="0.00211"/>
-        <bin value="W" absoluteLoss="6.2802e+06" fraction="0.07556"/>
-        <bin value="UFB" absoluteLoss="1.4870e+07" fraction="0.17891"/>
-        <bin value="DS" absoluteLoss="2.2905e+07" fraction="0.27560"/>
-        <bin value="A" absoluteLoss="3.8880e+07" fraction="0.46781"/>
-      </node>
-      <node lon="81.1791" lat="29.7136">
-        <bin value="RC" absoluteLoss="2.2031e+05" fraction="0.00220"/>
-        <bin value="W" absoluteLoss="8.4112e+06" fraction="0.08414"/>
-        <bin value="UFB" absoluteLoss="1.8607e+07" fraction="0.18614"/>
-        <bin value="DS" absoluteLoss="2.6252e+07" fraction="0.26262"/>
-        <bin value="A" absoluteLoss="4.6470e+07" fraction="0.46488"/>
-      </node>
-      <node lon="81.2985" lat="29.1098">
-        <bin value="RC" absoluteLoss="2.0680e+05" fraction="0.00210"/>
-        <bin value="W" absoluteLoss="7.4578e+06" fraction="0.07583"/>
-        <bin value="UFB" absoluteLoss="1.7617e+07" fraction="0.17913"/>
-        <bin value="DS" absoluteLoss="2.7062e+07" fraction="0.27516"/>
-        <bin value="A" absoluteLoss="4.6005e+07" fraction="0.46777"/>
-      </node>
-      <node lon="81.395103" lat="28.386699">
-        <bin value="RC" absoluteLoss="3.4042e+05" fraction="0.00210"/>
-        <bin value="W" absoluteLoss="1.2153e+07" fraction="0.07496"/>
-        <bin value="UFB" absoluteLoss="2.8929e+07" fraction="0.17844"/>
-        <bin value="DS" absoluteLoss="4.4828e+07" fraction="0.27651"/>
-        <bin value="A" absoluteLoss="7.5869e+07" fraction="0.46798"/>
-      </node>
-      <node lon="81.568496" lat="29.564199">
-        <bin value="RC" absoluteLoss="1.6863e+05" fraction="0.00222"/>
-        <bin value="W" absoluteLoss="6.4573e+06" fraction="0.08493"/>
-        <bin value="UFB" absoluteLoss="1.4201e+07" fraction="0.18677"/>
-        <bin value="DS" absoluteLoss="1.9890e+07" fraction="0.26160"/>
-        <bin value="A" absoluteLoss="3.5317e+07" fraction="0.46449"/>
-      </node>
-      <node lon="81.586196" lat="28.638599">
-        <bin value="RC" absoluteLoss="3.0548e+05" fraction="0.00211"/>
-        <bin value="W" absoluteLoss="1.0944e+07" fraction="0.07543"/>
-        <bin value="UFB" absoluteLoss="2.5942e+07" fraction="0.17880"/>
-        <bin value="DS" absoluteLoss="4.0020e+07" fraction="0.27584"/>
-        <bin value="A" absoluteLoss="6.7876e+07" fraction="0.46783"/>
-      </node>
-      <node lon="81.687698" lat="28.877599">
-        <bin value="RC" absoluteLoss="2.0793e+05" fraction="0.00210"/>
-        <bin value="W" absoluteLoss="7.4880e+06" fraction="0.07571"/>
-        <bin value="UFB" absoluteLoss="1.7707e+07" fraction="0.17903"/>
-        <bin value="DS" absoluteLoss="2.7236e+07" fraction="0.27537"/>
-        <bin value="A" absoluteLoss="4.6268e+07" fraction="0.46779"/>
-      </node>
-      <node lon="81.755996" lat="29.1923">
-        <bin value="RC" absoluteLoss="1.2244e+05" fraction="0.00215"/>
-        <bin value="W" absoluteLoss="4.5570e+06" fraction="0.07996"/>
-        <bin value="UFB" absoluteLoss="1.0409e+07" fraction="0.18263"/>
-        <bin value="DS" absoluteLoss="1.5303e+07" fraction="0.26851"/>
-        <bin value="A" absoluteLoss="2.6602e+07" fraction="0.46675"/>
-      </node>
-      <node lon="81.825302" lat="28.0893">
-        <bin value="RC" absoluteLoss="3.7214e+05" fraction="0.00209"/>
-        <bin value="W" absoluteLoss="1.3212e+07" fraction="0.07415"/>
-        <bin value="UFB" absoluteLoss="3.1693e+07" fraction="0.17786"/>
-        <bin value="DS" absoluteLoss="4.9504e+07" fraction="0.27781"/>
-        <bin value="A" absoluteLoss="8.3408e+07" fraction="0.46809"/>
-      </node>
-      <node lon="81.8899" lat="30.038799">
-        <bin value="RC" absoluteLoss="2.4450e+04" fraction="0.00200"/>
-        <bin value="W" absoluteLoss="8.2342e+05" fraction="0.06751"/>
-        <bin value="UFB" absoluteLoss="2.1101e+06" fraction="0.17300"/>
-        <bin value="DS" absoluteLoss="3.5278e+06" fraction="0.28924"/>
-        <bin value="A" absoluteLoss="5.7108e+06" fraction="0.46823"/>
-      </node>
-      <node lon="82.141197" lat="28.3924">
-        <bin value="RC" absoluteLoss="1.8910e+05" fraction="0.00209"/>
-        <bin value="W" absoluteLoss="6.7590e+06" fraction="0.07480"/>
-        <bin value="UFB" absoluteLoss="1.6113e+07" fraction="0.17833"/>
-        <bin value="DS" absoluteLoss="2.5009e+07" fraction="0.27678"/>
-        <bin value="A" absoluteLoss="4.2287e+07" fraction="0.46800"/>
-      </node>
-      <node lon="82.170402" lat="28.863899">
-        <bin value="RC" absoluteLoss="1.4231e+05" fraction="0.00213"/>
-        <bin value="W" absoluteLoss="5.1620e+06" fraction="0.07740"/>
-        <bin value="UFB" absoluteLoss="1.2033e+07" fraction="0.18044"/>
-        <bin value="DS" absoluteLoss="1.8179e+07" fraction="0.27259"/>
-        <bin value="A" absoluteLoss="3.1174e+07" fraction="0.46744"/>
-      </node>
-      <node lon="82.222396" lat="29.2712">
-        <bin value="RC" absoluteLoss="1.3302e+05" fraction="0.00223"/>
-        <bin value="W" absoluteLoss="5.0960e+06" fraction="0.08530"/>
-        <bin value="UFB" absoluteLoss="1.1177e+07" fraction="0.18710"/>
-        <bin value="DS" absoluteLoss="1.5599e+07" fraction="0.26110"/>
-        <bin value="A" absoluteLoss="2.7736e+07" fraction="0.46427"/>
-      </node>
-      <node lon="82.374801" lat="29.6196">
-        <bin value="RC" absoluteLoss="4.1908e+04" fraction="0.00213"/>
-        <bin value="W" absoluteLoss="1.4958e+06" fraction="0.07597"/>
-        <bin value="UFB" absoluteLoss="3.5297e+06" fraction="0.17926"/>
-        <bin value="DS" absoluteLoss="5.4123e+06" fraction="0.27487"/>
-        <bin value="A" absoluteLoss="9.2107e+06" fraction="0.46778"/>
-      </node>
-      <node lon="82.419197" lat="27.956699">
-        <bin value="RC" absoluteLoss="4.1583e+05" fraction="0.00207"/>
-        <bin value="W" absoluteLoss="1.4471e+07" fraction="0.07202"/>
-        <bin value="UFB" absoluteLoss="3.5438e+07" fraction="0.17638"/>
-        <bin value="DS" absoluteLoss="5.6477e+07" fraction="0.28110"/>
-        <bin value="A" absoluteLoss="9.4115e+07" fraction="0.46843"/>
-      </node>
-      <node lon="82.623497" lat="28.335199">
-        <bin value="RC" absoluteLoss="1.5409e+05" fraction="0.00207"/>
-        <bin value="W" absoluteLoss="5.3339e+06" fraction="0.07156"/>
-        <bin value="UFB" absoluteLoss="1.3124e+07" fraction="0.17607"/>
-        <bin value="DS" absoluteLoss="2.1005e+07" fraction="0.28180"/>
-        <bin value="A" absoluteLoss="3.4921e+07" fraction="0.46850"/>
-      </node>
-      <node lon="82.663299" lat="28.6961">
-        <bin value="RC" absoluteLoss="2.0027e+05" fraction="0.00213"/>
-        <bin value="W" absoluteLoss="7.3391e+06" fraction="0.07797"/>
-        <bin value="UFB" absoluteLoss="1.7030e+07" fraction="0.18093"/>
-        <bin value="DS" absoluteLoss="2.5567e+07" fraction="0.27163"/>
-        <bin value="A" absoluteLoss="4.3987e+07" fraction="0.46733"/>
-      </node>
-      <node lon="82.866401" lat="28.106399">
-        <bin value="RC" absoluteLoss="1.6977e+05" fraction="0.00206"/>
-        <bin value="W" absoluteLoss="5.9151e+06" fraction="0.07191"/>
-        <bin value="UFB" absoluteLoss="1.4501e+07" fraction="0.17631"/>
-        <bin value="DS" absoluteLoss="2.3135e+07" fraction="0.28127"/>
-        <bin value="A" absoluteLoss="3.8530e+07" fraction="0.46844"/>
-      </node>
-      <node lon="82.991096" lat="27.6296">
-        <bin value="RC" absoluteLoss="3.0092e+05" fraction="0.00205"/>
-        <bin value="W" absoluteLoss="1.0356e+07" fraction="0.07055"/>
-        <bin value="UFB" absoluteLoss="2.5733e+07" fraction="0.17531"/>
-        <bin value="DS" absoluteLoss="4.1624e+07" fraction="0.28357"/>
-        <bin value="A" absoluteLoss="6.8770e+07" fraction="0.46851"/>
-      </node>
-      <node lon="83.055496" lat="29.165199">
-        <bin value="RC" absoluteLoss="3.1637e+04" fraction="0.00207"/>
-        <bin value="W" absoluteLoss="1.1603e+06" fraction="0.07595"/>
-        <bin value="UFB" absoluteLoss="2.7376e+06" fraction="0.17919"/>
-        <bin value="DS" absoluteLoss="4.2019e+06" fraction="0.27504"/>
-        <bin value="A" absoluteLoss="7.1461e+06" fraction="0.46775"/>
-      </node>
-      <node lon="83.082298" lat="27.9006">
-        <bin value="RC" absoluteLoss="1.6588e+05" fraction="0.00206"/>
-        <bin value="W" absoluteLoss="5.7750e+06" fraction="0.07185"/>
-        <bin value="UFB" absoluteLoss="1.4168e+07" fraction="0.17627"/>
-        <bin value="DS" absoluteLoss="2.2616e+07" fraction="0.28137"/>
-        <bin value="A" absoluteLoss="3.7651e+07" fraction="0.46844"/>
-      </node>
-      <node lon="83.250999" lat="28.340499">
-        <bin value="RC" absoluteLoss="2.4345e+05" fraction="0.00209"/>
-        <bin value="W" absoluteLoss="8.6445e+06" fraction="0.07413"/>
-        <bin value="UFB" absoluteLoss="2.0735e+07" fraction="0.17782"/>
-        <bin value="DS" absoluteLoss="3.2401e+07" fraction="0.27786"/>
-        <bin value="A" absoluteLoss="5.4582e+07" fraction="0.46809"/>
-      </node>
-      <node lon="83.294197" lat="28.091299">
-        <bin value="RC" absoluteLoss="2.3480e+05" fraction="0.00207"/>
-        <bin value="W" absoluteLoss="8.1790e+06" fraction="0.07221"/>
-        <bin value="UFB" absoluteLoss="1.9992e+07" fraction="0.17649"/>
-        <bin value="DS" absoluteLoss="3.1812e+07" fraction="0.28084"/>
-        <bin value="A" absoluteLoss="5.3057e+07" fraction="0.46839"/>
-      </node>
-      <node lon="83.394302" lat="27.575799">
-        <bin value="RC" absoluteLoss="5.5924e+05" fraction="0.00206"/>
-        <bin value="W" absoluteLoss="1.9297e+07" fraction="0.07101"/>
-        <bin value="UFB" absoluteLoss="4.7755e+07" fraction="0.17574"/>
-        <bin value="DS" absoluteLoss="7.6795e+07" fraction="0.28261"/>
-        <bin value="A" absoluteLoss="1.2733e+08" fraction="0.46858"/>
-      </node>
-      <node lon="83.464302" lat="28.5414">
-        <bin value="RC" absoluteLoss="1.5701e+05" fraction="0.00216"/>
-        <bin value="W" absoluteLoss="5.9031e+06" fraction="0.08122"/>
-        <bin value="UFB" absoluteLoss="1.3352e+07" fraction="0.18371"/>
-        <bin value="DS" absoluteLoss="1.9378e+07" fraction="0.26663"/>
-        <bin value="A" absoluteLoss="3.3888e+07" fraction="0.46627"/>
-      </node>
-      <node lon="83.633102" lat="27.8064">
-        <bin value="RC" absoluteLoss="2.1223e+05" fraction="0.00207"/>
-        <bin value="W" absoluteLoss="7.3711e+06" fraction="0.07198"/>
-        <bin value="UFB" absoluteLoss="1.8059e+07" fraction="0.17635"/>
-        <bin value="DS" absoluteLoss="2.8793e+07" fraction="0.28117"/>
-        <bin value="A" absoluteLoss="4.7971e+07" fraction="0.46843"/>
-      </node>
-      <node lon="83.686996" lat="28.200899">
-        <bin value="RC" absoluteLoss="1.5277e+05" fraction="0.00210"/>
-        <bin value="W" absoluteLoss="5.5172e+06" fraction="0.07585"/>
-        <bin value="UFB" absoluteLoss="1.3030e+07" fraction="0.17914"/>
-        <bin value="DS" absoluteLoss="2.0014e+07" fraction="0.27515"/>
-        <bin value="A" absoluteLoss="3.4025e+07" fraction="0.46776"/>
-      </node>
-      <node lon="83.819801" lat="28.020399">
-        <bin value="RC" absoluteLoss="2.6052e+05" fraction="0.00208"/>
-        <bin value="W" absoluteLoss="9.1710e+06" fraction="0.07314"/>
-        <bin value="UFB" absoluteLoss="2.2210e+07" fraction="0.17712"/>
-        <bin value="DS" absoluteLoss="3.5041e+07" fraction="0.27944"/>
-        <bin value="A" absoluteLoss="5.8714e+07" fraction="0.46822"/>
-      </node>
-      <node lon="83.837402" lat="28.968599">
-        <bin value="RC" absoluteLoss="8.4220e+03" fraction="0.00195"/>
-        <bin value="W" absoluteLoss="2.9185e+05" fraction="0.06747"/>
-        <bin value="UFB" absoluteLoss="7.4825e+05" fraction="0.17299"/>
-        <bin value="DS" absoluteLoss="1.2518e+06" fraction="0.28941"/>
-        <bin value="A" absoluteLoss="2.0250e+06" fraction="0.46817"/>
-      </node>
-      <node lon="83.969902" lat="27.6322">
-        <bin value="RC" absoluteLoss="4.5247e+05" fraction="0.00207"/>
-        <bin value="W" absoluteLoss="1.5687e+07" fraction="0.07159"/>
-        <bin value="UFB" absoluteLoss="3.8586e+07" fraction="0.17610"/>
-        <bin value="DS" absoluteLoss="6.1736e+07" fraction="0.28175"/>
-        <bin value="A" absoluteLoss="1.0265e+08" fraction="0.46849"/>
-      </node>
-      <node lon="84.005996" lat="28.350099">
-        <bin value="RC" absoluteLoss="7.2134e+05" fraction="0.00217"/>
-        <bin value="W" absoluteLoss="2.7071e+07" fraction="0.08145"/>
-        <bin value="UFB" absoluteLoss="6.1119e+07" fraction="0.18388"/>
-        <bin value="DS" absoluteLoss="8.8512e+07" fraction="0.26630"/>
-        <bin value="A" absoluteLoss="1.5496e+08" fraction="0.46620"/>
-      </node>
-      <node lon="84.229103" lat="28.669099">
-        <bin value="RC" absoluteLoss="7.3431e+03" fraction="0.00213"/>
-        <bin value="W" absoluteLoss="2.7255e+05" fraction="0.07909"/>
-        <bin value="UFB" absoluteLoss="6.2561e+05" fraction="0.18154"/>
-        <bin value="DS" absoluteLoss="9.3047e+05" fraction="0.27000"/>
-        <bin value="A" absoluteLoss="1.6102e+06" fraction="0.46724"/>
-      </node>
-      <node lon="84.261001" lat="27.9458">
-        <bin value="RC" absoluteLoss="3.2956e+05" fraction="0.00210"/>
-        <bin value="W" absoluteLoss="1.1832e+07" fraction="0.07545"/>
-        <bin value="UFB" absoluteLoss="2.8043e+07" fraction="0.17882"/>
-        <bin value="DS" absoluteLoss="4.3255e+07" fraction="0.27582"/>
-        <bin value="A" absoluteLoss="7.3364e+07" fraction="0.46781"/>
-      </node>
-      <node lon="84.438796" lat="28.282499">
-        <bin value="RC" absoluteLoss="2.7412e+05" fraction="0.00220"/>
-        <bin value="W" absoluteLoss="1.0483e+07" fraction="0.08415"/>
-        <bin value="UFB" absoluteLoss="2.3189e+07" fraction="0.18615"/>
-        <bin value="DS" absoluteLoss="3.2713e+07" fraction="0.26260"/>
-        <bin value="A" absoluteLoss="5.7913e+07" fraction="0.46490"/>
-      </node>
-      <node lon="84.449501" lat="27.581399">
-        <bin value="RC" absoluteLoss="4.8751e+05" fraction="0.00207"/>
-        <bin value="W" absoluteLoss="1.7091e+07" fraction="0.07267"/>
-        <bin value="UFB" absoluteLoss="4.1576e+07" fraction="0.17679"/>
-        <bin value="DS" absoluteLoss="6.5882e+07" fraction="0.28014"/>
-        <bin value="A" absoluteLoss="1.1014e+08" fraction="0.46833"/>
-      </node>
-      <node lon="84.785598" lat="27.2308">
-        <bin value="RC" absoluteLoss="3.3473e+05" fraction="0.00207"/>
-        <bin value="W" absoluteLoss="1.1600e+07" fraction="0.07158"/>
-        <bin value="UFB" absoluteLoss="2.8537e+07" fraction="0.17611"/>
-        <bin value="DS" absoluteLoss="4.5656e+07" fraction="0.28175"/>
-        <bin value="A" absoluteLoss="7.5918e+07" fraction="0.46849"/>
-      </node>
-      <node lon="84.801597" lat="28.312799">
-        <bin value="RC" absoluteLoss="4.9774e+05" fraction="0.00224"/>
-        <bin value="W" absoluteLoss="1.9482e+07" fraction="0.08763"/>
-        <bin value="UFB" absoluteLoss="4.2030e+07" fraction="0.18906"/>
-        <bin value="DS" absoluteLoss="5.7395e+07" fraction="0.25818"/>
-        <bin value="A" absoluteLoss="1.0291e+08" fraction="0.46289"/>
-      </node>
-      <node lon="84.961799" lat="27.935199">
-        <bin value="RC" absoluteLoss="5.3189e+05" fraction="0.00223"/>
-        <bin value="W" absoluteLoss="2.0684e+07" fraction="0.08665"/>
-        <bin value="UFB" absoluteLoss="4.4931e+07" fraction="0.18823"/>
-        <bin value="DS" absoluteLoss="6.1919e+07" fraction="0.25940"/>
-        <bin value="A" absoluteLoss="1.1063e+08" fraction="0.46348"/>
-      </node>
-      <node lon="85.066703" lat="27.1018">
-        <bin value="RC" absoluteLoss="3.6620e+05" fraction="0.00205"/>
-        <bin value="W" absoluteLoss="1.2606e+07" fraction="0.07072"/>
-        <bin value="UFB" absoluteLoss="3.1293e+07" fraction="0.17556"/>
-        <bin value="DS" absoluteLoss="5.0448e+07" fraction="0.28303"/>
-        <bin value="A" absoluteLoss="8.3532e+07" fraction="0.46864"/>
-      </node>
-      <node lon="85.092498" lat="27.455999">
-        <bin value="RC" absoluteLoss="3.0830e+05" fraction="0.00207"/>
-        <bin value="W" absoluteLoss="1.0724e+07" fraction="0.07198"/>
-        <bin value="UFB" absoluteLoss="2.6273e+07" fraction="0.17634"/>
-        <bin value="DS" absoluteLoss="4.1892e+07" fraction="0.28118"/>
-        <bin value="A" absoluteLoss="6.9790e+07" fraction="0.46843"/>
-      </node>
-      <node lon="85.242103" lat="27.902">
-        <bin value="RC" absoluteLoss="4.6034e+05" fraction="0.00225"/>
-        <bin value="W" absoluteLoss="1.8171e+07" fraction="0.08876"/>
-        <bin value="UFB" absoluteLoss="3.8892e+07" fraction="0.18997"/>
-        <bin value="DS" absoluteLoss="5.2577e+07" fraction="0.25682"/>
-        <bin value="A" absoluteLoss="9.4625e+07" fraction="0.46221"/>
-      </node>
-      <node lon="85.303199" lat="26.9962">
-        <bin value="RC" absoluteLoss="3.5023e+05" fraction="0.00205"/>
-        <bin value="W" absoluteLoss="1.2009e+07" fraction="0.07044"/>
-        <bin value="UFB" absoluteLoss="2.9879e+07" fraction="0.17525"/>
-        <bin value="DS" absoluteLoss="4.8367e+07" fraction="0.28368"/>
-        <bin value="A" absoluteLoss="7.9891e+07" fraction="0.46858"/>
-      </node>
-      <node lon="85.347702" lat="27.523099">
-        <bin value="RC" absoluteLoss="4.0376e+05" fraction="0.00207"/>
-        <bin value="W" absoluteLoss="1.4141e+07" fraction="0.07256"/>
-        <bin value="UFB" absoluteLoss="3.4437e+07" fraction="0.17670"/>
-        <bin value="DS" absoluteLoss="5.4633e+07" fraction="0.28033"/>
-        <bin value="A" absoluteLoss="9.1275e+07" fraction="0.46834"/>
-      </node>
-      <node lon="85.3544" lat="27.712499">
-        <bin value="RC" absoluteLoss="2.0956e+06" fraction="0.00213"/>
-        <bin value="W" absoluteLoss="7.6587e+07" fraction="0.07793"/>
-        <bin value="UFB" absoluteLoss="1.7776e+08" fraction="0.18087"/>
-        <bin value="DS" absoluteLoss="2.6705e+08" fraction="0.27172"/>
-        <bin value="A" absoluteLoss="4.5931e+08" fraction="0.46735"/>
-      </node>
-      <node lon="85.3908" lat="28.1667">
-        <bin value="RC" absoluteLoss="8.0456e+04" fraction="0.00225"/>
-        <bin value="W" absoluteLoss="3.2292e+06" fraction="0.09047"/>
-        <bin value="UFB" absoluteLoss="6.8304e+06" fraction="0.19136"/>
-        <bin value="DS" absoluteLoss="9.0958e+06" fraction="0.25483"/>
-        <bin value="A" absoluteLoss="1.6457e+07" fraction="0.46108"/>
-      </node>
-      <node lon="85.438499" lat="27.6576">
-        <bin value="RC" absoluteLoss="3.0250e+05" fraction="0.00211"/>
-        <bin value="W" absoluteLoss="1.0939e+07" fraction="0.07629"/>
-        <bin value="UFB" absoluteLoss="2.5738e+07" fraction="0.17949"/>
-        <bin value="DS" absoluteLoss="3.9346e+07" fraction="0.27439"/>
-        <bin value="A" absoluteLoss="6.7070e+07" fraction="0.46772"/>
-      </node>
-      <node lon="85.583198" lat="26.981599">
-        <bin value="RC" absoluteLoss="4.4290e+05" fraction="0.00205"/>
-        <bin value="W" absoluteLoss="1.5217e+07" fraction="0.07060"/>
-        <bin value="UFB" absoluteLoss="3.7793e+07" fraction="0.17533"/>
-        <bin value="DS" absoluteLoss="6.1099e+07" fraction="0.28345"/>
-        <bin value="A" absoluteLoss="1.0101e+08" fraction="0.46858"/>
-      </node>
-      <node lon="85.627098" lat="27.5277">
-        <bin value="RC" absoluteLoss="3.1179e+05" fraction="0.00208"/>
-        <bin value="W" absoluteLoss="1.1025e+07" fraction="0.07355"/>
-        <bin value="UFB" absoluteLoss="2.6592e+07" fraction="0.17740"/>
-        <bin value="DS" absoluteLoss="4.1792e+07" fraction="0.27881"/>
-        <bin value="A" absoluteLoss="7.0174e+07" fraction="0.46815"/>
-      </node>
-      <node lon="85.747703" lat="27.9015">
-        <bin value="RC" absoluteLoss="5.6760e+05" fraction="0.00228"/>
-        <bin value="W" absoluteLoss="2.2681e+07" fraction="0.09118"/>
-        <bin value="UFB" absoluteLoss="4.7748e+07" fraction="0.19194"/>
-        <bin value="DS" absoluteLoss="6.3184e+07" fraction="0.25400"/>
-        <bin value="A" absoluteLoss="1.1458e+08" fraction="0.46060"/>
-      </node>
-      <node lon="85.828697" lat="26.861799">
-        <bin value="RC" absoluteLoss="3.6228e+05" fraction="0.00205"/>
-        <bin value="W" absoluteLoss="1.2435e+07" fraction="0.07032"/>
-        <bin value="UFB" absoluteLoss="3.0977e+07" fraction="0.17517"/>
-        <bin value="DS" absoluteLoss="5.0198e+07" fraction="0.28387"/>
-        <bin value="A" absoluteLoss="8.2865e+07" fraction="0.46859"/>
-      </node>
-      <node lon="85.954299" lat="27.1849">
-        <bin value="RC" absoluteLoss="2.0082e+05" fraction="0.00206"/>
-        <bin value="W" absoluteLoss="6.9418e+06" fraction="0.07138"/>
-        <bin value="UFB" absoluteLoss="1.7113e+07" fraction="0.17596"/>
-        <bin value="DS" absoluteLoss="2.7431e+07" fraction="0.28206"/>
-        <bin value="A" absoluteLoss="4.5565e+07" fraction="0.46853"/>
-      </node>
-      <node lon="86.045402" lat="26.822999">
-        <bin value="RC" absoluteLoss="4.5419e+05" fraction="0.00205"/>
-        <bin value="W" absoluteLoss="1.5593e+07" fraction="0.07046"/>
-        <bin value="UFB" absoluteLoss="3.8786e+07" fraction="0.17527"/>
-        <bin value="DS" absoluteLoss="6.2769e+07" fraction="0.28364"/>
-        <bin value="A" absoluteLoss="1.0369e+08" fraction="0.46857"/>
-      </node>
-      <node lon="86.177299" lat="27.4869">
-        <bin value="RC" absoluteLoss="1.8462e+05" fraction="0.00210"/>
-        <bin value="W" absoluteLoss="6.6320e+06" fraction="0.07537"/>
-        <bin value="UFB" absoluteLoss="1.5727e+07" fraction="0.17874"/>
-        <bin value="DS" absoluteLoss="2.4283e+07" fraction="0.27598"/>
-        <bin value="A" absoluteLoss="4.1161e+07" fraction="0.46781"/>
-      </node>
-      <node lon="86.2117" lat="27.779499">
-        <bin value="RC" absoluteLoss="3.8227e+05" fraction="0.00227"/>
-        <bin value="W" absoluteLoss="1.5290e+07" fraction="0.09078"/>
-        <bin value="UFB" absoluteLoss="3.2272e+07" fraction="0.19159"/>
-        <bin value="DS" absoluteLoss="4.2860e+07" fraction="0.25446"/>
-        <bin value="A" absoluteLoss="7.7634e+07" fraction="0.46090"/>
-      </node>
-      <node lon="86.352699" lat="26.743999">
-        <bin value="RC" absoluteLoss="3.8478e+05" fraction="0.00205"/>
-        <bin value="W" absoluteLoss="1.3198e+07" fraction="0.07035"/>
-        <bin value="UFB" absoluteLoss="3.2864e+07" fraction="0.17519"/>
-        <bin value="DS" absoluteLoss="5.3243e+07" fraction="0.28382"/>
-        <bin value="A" absoluteLoss="8.7905e+07" fraction="0.46859"/>
-      </node>
-      <node lon="86.4346" lat="27.3117">
-        <bin value="RC" absoluteLoss="1.2193e+05" fraction="0.00208"/>
-        <bin value="W" absoluteLoss="4.2597e+06" fraction="0.07284"/>
-        <bin value="UFB" absoluteLoss="1.0342e+07" fraction="0.17685"/>
-        <bin value="DS" absoluteLoss="1.6376e+07" fraction="0.28002"/>
-        <bin value="A" absoluteLoss="2.7382e+07" fraction="0.46821"/>
-      </node>
-      <node lon="86.7108" lat="26.891399">
-        <bin value="RC" absoluteLoss="2.2585e+05" fraction="0.00206"/>
-        <bin value="W" absoluteLoss="7.7865e+06" fraction="0.07085"/>
-        <bin value="UFB" absoluteLoss="1.9303e+07" fraction="0.17564"/>
-        <bin value="DS" absoluteLoss="3.1086e+07" fraction="0.28285"/>
-        <bin value="A" absoluteLoss="5.1500e+07" fraction="0.46860"/>
-      </node>
-      <node lon="86.725898" lat="27.7005">
-        <bin value="RC" absoluteLoss="2.0217e+05" fraction="0.00228"/>
-        <bin value="W" absoluteLoss="8.0705e+06" fraction="0.09108"/>
-        <bin value="UFB" absoluteLoss="1.7001e+07" fraction="0.19187"/>
-        <bin value="DS" absoluteLoss="2.2517e+07" fraction="0.25411"/>
-        <bin value="A" absoluteLoss="4.0819e+07" fraction="0.46066"/>
-      </node>
-      <node lon="86.727203" lat="26.6039">
-        <bin value="RC" absoluteLoss="3.6239e+05" fraction="0.00204"/>
-        <bin value="W" absoluteLoss="1.2235e+07" fraction="0.06881"/>
-        <bin value="UFB" absoluteLoss="3.0974e+07" fraction="0.17420"/>
-        <bin value="DS" absoluteLoss="5.0895e+07" fraction="0.28624"/>
-        <bin value="A" absoluteLoss="8.3342e+07" fraction="0.46872"/>
-      </node>
-      <node lon="86.7966" lat="27.146799">
-        <bin value="RC" absoluteLoss="1.5097e+05" fraction="0.00206"/>
-        <bin value="W" absoluteLoss="5.2428e+06" fraction="0.07170"/>
-        <bin value="UFB" absoluteLoss="1.2881e+07" fraction="0.17616"/>
-        <bin value="DS" absoluteLoss="2.0591e+07" fraction="0.28160"/>
-        <bin value="A" absoluteLoss="3.4257e+07" fraction="0.46848"/>
-      </node>
-      <node lon="87.080902" lat="27.1648">
-        <bin value="RC" absoluteLoss="1.4134e+05" fraction="0.00207"/>
-        <bin value="W" absoluteLoss="4.9196e+06" fraction="0.07196"/>
-        <bin value="UFB" absoluteLoss="1.2054e+07" fraction="0.17632"/>
-        <bin value="DS" absoluteLoss="1.9226e+07" fraction="0.28123"/>
-        <bin value="A" absoluteLoss="3.2022e+07" fraction="0.46841"/>
-      </node>
-      <node lon="87.170898" lat="26.635099">
-        <bin value="RC" absoluteLoss="4.1003e+05" fraction="0.00202"/>
-        <bin value="W" absoluteLoss="1.3694e+07" fraction="0.06735"/>
-        <bin value="UFB" absoluteLoss="3.5139e+07" fraction="0.17282"/>
-        <bin value="DS" absoluteLoss="5.8878e+07" fraction="0.28958"/>
-        <bin value="A" absoluteLoss="9.5203e+07" fraction="0.46823"/>
-      </node>
-      <node lon="87.290298" lat="27.574899">
-        <bin value="RC" absoluteLoss="2.7930e+05" fraction="0.00227"/>
-        <bin value="W" absoluteLoss="1.1041e+07" fraction="0.08963"/>
-        <bin value="UFB" absoluteLoss="2.3490e+07" fraction="0.19069"/>
-        <bin value="DS" absoluteLoss="3.1507e+07" fraction="0.25578"/>
-        <bin value="A" absoluteLoss="5.6864e+07" fraction="0.46163"/>
-      </node>
-      <node lon="87.343803" lat="26.969999">
-        <bin value="RC" absoluteLoss="1.2974e+05" fraction="0.00206"/>
-        <bin value="W" absoluteLoss="4.4816e+06" fraction="0.07121"/>
-        <bin value="UFB" absoluteLoss="1.1068e+07" fraction="0.17586"/>
-        <bin value="DS" absoluteLoss="1.7767e+07" fraction="0.28230"/>
-        <bin value="A" absoluteLoss="2.9490e+07" fraction="0.46857"/>
-      </node>
-      <node lon="87.481002" lat="26.6102">
-        <bin value="RC" absoluteLoss="1.9795e+05" fraction="0.00188"/>
-        <bin value="W" absoluteLoss="5.9141e+06" fraction="0.05618"/>
-        <bin value="UFB" absoluteLoss="1.7528e+07" fraction="0.16649"/>
-        <bin value="DS" absoluteLoss="3.3924e+07" fraction="0.32223"/>
-        <bin value="A" absoluteLoss="4.7715e+07" fraction="0.45322"/>
-      </node>
-      <node lon="87.555702" lat="27.130899">
-        <bin value="RC" absoluteLoss="7.2289e+04" fraction="0.00205"/>
-        <bin value="W" absoluteLoss="2.4819e+06" fraction="0.07029"/>
-        <bin value="UFB" absoluteLoss="6.1839e+06" fraction="0.17513"/>
-        <bin value="DS" absoluteLoss="1.0027e+07" fraction="0.28399"/>
-        <bin value="A" absoluteLoss="1.6544e+07" fraction="0.46854"/>
-      </node>
-      <node lon="87.769996" lat="27.085399">
-        <bin value="RC" absoluteLoss="1.2932e+05" fraction="0.00204"/>
-        <bin value="W" absoluteLoss="4.4045e+06" fraction="0.06958"/>
-        <bin value="UFB" absoluteLoss="1.1057e+07" fraction="0.17466"/>
-        <bin value="DS" absoluteLoss="1.8046e+07" fraction="0.28507"/>
-        <bin value="A" absoluteLoss="2.9666e+07" fraction="0.46864"/>
-      </node>
-      <node lon="87.824996" lat="27.554599">
-        <bin value="RC" absoluteLoss="9.9161e+04" fraction="0.00207"/>
-        <bin value="W" absoluteLoss="3.4881e+06" fraction="0.07295"/>
-        <bin value="UFB" absoluteLoss="8.4612e+06" fraction="0.17697"/>
-        <bin value="DS" absoluteLoss="1.3378e+07" fraction="0.27980"/>
-        <bin value="A" absoluteLoss="2.2386e+07" fraction="0.46821"/>
-      </node>
-      <node lon="87.911499" lat="26.571399">
-        <bin value="RC" absoluteLoss="5.1859e+04" fraction="0.00179"/>
-        <bin value="W" absoluteLoss="1.4826e+06" fraction="0.05106"/>
-        <bin value="UFB" absoluteLoss="4.8042e+06" fraction="0.16546"/>
-        <bin value="DS" absoluteLoss="1.0292e+07" fraction="0.35446"/>
-        <bin value="A" absoluteLoss="1.2405e+07" fraction="0.42723"/>
-      </node>
-      <node lon="87.912498" lat="26.862899">
-        <bin value="RC" absoluteLoss="1.5493e+05" fraction="0.00201"/>
-        <bin value="W" absoluteLoss="5.1627e+06" fraction="0.06695"/>
-        <bin value="UFB" absoluteLoss="1.3299e+07" fraction="0.17247"/>
-        <bin value="DS" absoluteLoss="2.2407e+07" fraction="0.29058"/>
-        <bin value="A" absoluteLoss="3.6086e+07" fraction="0.46799"/>
-      </node>
-    </map>
-  </lossFraction>
-</nrml>
-"""
-
-    @attr('qa', 'risk', 'classical', 'e2e')
-    def test(self):
-        self._run_test()
-
-    def actual_xml_outputs(self, job):
-        return models.Output.objects.filter(
-            oq_job=job, output_type="loss_fraction").order_by('id')
-=======
     @attr('qa', 'risk', 'classical')
     def test(self):
         self._run_test()
@@ -588,7 +38,6 @@
             sm_path=('b1',), gsim_path=('b1',))
 
         values = self._csv('fractions', dtype="f4, f4, S3, f4, f4")
->>>>>>> 45768b8a
 
         return zip(
             [("loss_fraction", b1, None, None, "taxonomy", 0.1,
