--- conflicted
+++ resolved
@@ -18,25 +18,28 @@
 """
 import sys
 import math
+from itertools import izip
 
 from django.db import router
 from django.db import transaction
-from itertools import izip
-
-import openquake.nrmllib
+from shapely import wkt
+
+
 from openquake.hazardlib import geo
 from openquake.hazardlib import mfd
 from openquake.hazardlib import pmf
 from openquake.hazardlib import scalerel
 from openquake.hazardlib import source
 from openquake.hazardlib.source.rupture import Rupture as HazardlibRupture
+
+import openquake.nrmllib
 from openquake.nrmllib import models as nrml_models
 from openquake.nrmllib.hazard import parsers as haz_parsers
 from openquake.nrmllib.hazard import writers as haz_writers
-from shapely import wkt
 
 from openquake.engine.db import models
 from openquake.engine import logs
+
 
 # Silencing 'Access to protected member' (WRT hazardlib polygons)
 # pylint: disable=W0212
@@ -522,41 +525,23 @@
         self.area_src_disc = area_src_disc
         self.condition = condition
 
-<<<<<<< HEAD
-        assert self.inp.input_type == 'source', (
-            "`Input` object has the wrong `input_type`. Expected: 'source'."
-            "Got: '%s'."
-        ) % self.inp.input_type
-
-    @transaction.commit_on_success(router.db_for_write(models.ParsedSource))
-    def serialize(self):
-        """Save NRML sources to the database in hazardlib format along with
-        'rupture-enclosing polygon' geometry for each source.
-        """
-        num_sources = 0
-        num_filtered = 0
-=======
     @transaction.commit_on_success(router.db_for_write(models.ParsedSource))
     def serialize(self):
         """Save NRML sources to the database in hazardlib format"""
->>>>>>> 0c76e6a0
+        num_sources = 0
+        num_filtered = 0
         for src in self.source_model:
             hazardlib_source = nrml_to_hazardlib(
                 src, self.mesh_spacing, self.bin_width, self.area_src_disc)
             num_sources += 1
             if self.condition(hazardlib_source):
                 models.ParsedSource.objects.create(
-<<<<<<< HEAD
-                    input=self.inp, source_type=_source_type(src),
-                    nrml=hazardlib_source)
+                    job=self.job, source_type=_source_type(src),
+                    nrml=hazardlib_source,
+                    source_model_filename=self.source_model_filename)
                 num_filtered += 1
         logs.LOG.info('Considering %d sources of %d',
                       num_filtered, num_sources)
-=======
-                    job=self.job, source_type=_source_type(src),
-                    nrml=hazardlib_source,
-                    source_model_filename=self.source_model_filename)
->>>>>>> 0c76e6a0
 
 
 class RuptureDBWriter(object):
